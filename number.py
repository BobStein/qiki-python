"""
Qiki Numbers

Integers, floating point, complex, and more, are seamlessly represented.
Features:
 - arbitrary precision
 - arbitrary range
 - monotonicity (memcmp() order)
"""

from __future__ import absolute_import
from __future__ import division
from __future__ import print_function
from __future__ import unicode_literals
import binascii
import math
import numbers
import operator
import struct

import six


class SlotsOptimized(object):
    """Option for Number class."""
    FOR_MEMORY = False
    FOR_SPEED = True


# TODO:  Docstring every function
# TODO:  Move big comment sections to docstrings.


class Zone(object):
    """
    Each qiki Number is in one of 14 distinct zones.  This class is an enumerator of those zones.

    Also, it encapsulates some utilities, e.g. Zone.name_from_code[Zone.NAN] == 'NAN'

    Zone Code
    ---------
    Raw, internal binary strings represent the "code" of each zone.
    Each member of Zone has a value that is the zone code.  It is either:
        minimum value for the zone
        between the values of the zone and the one below it
    Each code is less than or equal to all raw values of numbers in the zone it represents.
    and greater than all *valid* raw values in the numbers in the zones below.
    (So actually, some zone codes are valid raw values for numbers in that zone,
    others are among the inter-zone values.  More on this below.)
    For example, the valid raw string for 1 is b'x82\x01' which is the minimum valid value for
    the positive zone.  But Zone.POSITIVE is less than that, b'x82'.
    Anything between b'x82' and b'x82\x01' will be interpreted as 1 by any Number Consumer (NumberCon).
    But any Number Producer (NumberPro) that generates a 1 should generate the raw string b'x82\x01'.

    Between versus Minimum
    ----------------------
    A minor, hair-splitting point.
    Most zone codes are the minimum of their zone.
    Zone.FRACTIONAL_NEG is one exceptional *between* value, b'\x7E\x00'
    That is never a legal raw value for a number because it ends in a 00 that is not part of a suffix.
    The valid minimum value for this zone cannot be represented in finite storage,
    because the real minimum of that zone would be an impossible hypothetical
    b'\x7E\x00\x00\x00 ... infinite number of \x00s ... followed by something other than \x00'
    Representing a surreal -0.99999999999...infinitely many 9s, but greater than -1.
    So instead we use the illegal, inter-zone b'\x7E\x00' which is *between* legal raw values.
    And all legal raw values in Zone FRACTIONAL_NEG are above it.
    And all legal raw values in Zone NEGATIVE are below it.

    The "between" zone codes are:
        INFINITESIMAL
        LUDICROUS_SMALL_NEG
        FRACTIONAL_NEG
        TRANSFINITE_NEG

    So are there or are not there inter-zone Numbers?
    In other words, are the zones comprehensive?
    Even illegal and invalid values should normalize to valid values.

    Zone class properties
    ---------------------
        Zone.name_from_code - dictionary translating each zone code to its name
            {Zone.TRANSFINITE: 'TRANSFINITE', ...}
        Zone.descending_codes - list of zone codes in descending order:
            [Zone.TRANSFINITE, ...]
    """
    # TODO:  Make these caching functions?  Zone.name_from_code() and Zone.descending_codes().

    # TODO:  Move the part of this docstring on illegal values and plateau values somewhere else?
    # To Number class FFS?  To the Raw class!  No, it means different things in Number and Suffix.
    # Or we could make classes Raw and RawForNumber and RawForSuffix?  Bah!  Forget that.
    # This talk belongs in class Number docstring.
    # TODO:  Rename invalid values to plateau values?
    # TODO:  Or rename Plateau Codes or Code Plateaus, or Raw Plateau?
    # since every q-string at a plateau represents the same VALUE.
    # TODO:  Test that invalid and illegal values normalize to valid values.
    # Or should illegal values just crash?  I mean come on, 0q80_00 is just insane.
    # TODO:  Formally define all invalid and illegal raw-strings.
    # TODO:  Remove redundancies in this docstring.

    TRANSFINITE         = b'\xFF\x80'
    LUDICROUS_LARGE     = b'\xFF'
    POSITIVE            = b'\x82'
    FRACTIONAL          = b'\x81'
    LUDICROUS_SMALL     = b'\x80\x80'
    INFINITESIMAL       = b'\x80\x00'
    ZERO                = b'\x80'
    INFINITESIMAL_NEG   = b'\x7F\x80'
    LUDICROUS_SMALL_NEG = b'\x7F\x00'
    FRACTIONAL_NEG      = b'\x7E\x00'
    NEGATIVE            = b'\x01'
    LUDICROUS_LARGE_NEG = b'\x00\x80'
    TRANSFINITE_NEG     = b'\x00'    # TODO:  b'\x00\x01' would leave room for custom NANs.
    NAN                 = b''

    # NOTE:  Zone.internal_setup() will set these:
    name_from_code = None
    descending_codes = None

    @classmethod
    def _internal_setup(cls):
        """Initialize Zone properties after the Zone class is defined."""

        cls.name_from_code = { getattr(cls, attr): attr for attr in dir(cls) if attr.isupper() }
        cls.descending_codes = sorted(Zone.name_from_code.keys(), reverse=True)


# noinspection PyProtectedMember
Zone._internal_setup()
assert Zone.name_from_code[Zone.ZERO] == 'ZERO'
assert Zone.descending_codes[0] == Zone.TRANSFINITE
assert Zone.descending_codes[13] == Zone.NAN


class Number(numbers.Complex):
    """
    Representing integers, floating point, complex numbers and more.

    Introducing some familiar numbers:
        +2 == Number('0q82_02')
        +1 == Number('0q82_01')
        +0 == Number('0q80')
        -1 == Number('0q7D_FF')
        -2 == Number('0q7D_FE')
    """
    if SlotsOptimized.FOR_MEMORY:
        __slots__ = ('__raw', )
    elif SlotsOptimized.FOR_SPEED:
        __slots__ = ('__raw', '_zone')

    def __init__(self, *args, **kwargs):   # content=None, qigits=None, normalize=False):
        """
        Number constructor.

        content - int, float, '0q'-string, 'numeric'-string, complex, another Number, or None
        qigits - number of bytes for the qantissa, see _raw_from_float()
        normalize=True - collapse equal values e.g. 0q82 to 0q82_01, see _normalize_all()

        See _from_float() for more about floating point and Number.
        """

        args_list = list(args)
        try:
            content = args_list.pop(0)
        except IndexError:
            content = kwargs.pop('content', None)
        qigits = kwargs.pop('qigits', None)
        normalize = kwargs.pop('normalize', False)

        assert isinstance(qigits, (int, type(None)))
        assert isinstance(normalize, (int, bool))

        if isinstance(content, six.integer_types):
            self._from_int(content)
        elif isinstance(content, float):
            self._from_float(content, qigits)
        elif isinstance(content, Number):  # SomeSubclassOfNumber(AnotherSubclassOfNumber())
            self.raw = content.raw
        elif isinstance(content, six.string_types):
            self._from_string(content)
        elif isinstance(content, complex):
            self._from_complex(content)
        elif content is None:
            self.raw = self.RAW_NAN
        else:
            raise self.ConstructorTypeError("{outer}({inner}) is not supported".format(
                outer=type_name(self),
                inner=type_name(content),
            ))

        for suffix in flatten(args_list):
            # THANKS:  Flattening list, http://stackoverflow.com/a/952952/673991
            if isinstance(suffix, Suffix):
                self.raw = self.plus_suffix(suffix).raw
            else:
                raise self.ConstructorSuffixError("Expecting suffixes, not a '{}'".format(type_name(suffix)))

        assert(isinstance(self.__raw, six.binary_type))
        if normalize:
            self._normalize_all()

    class ConstructorTypeError(TypeError):
        """e.g. Number(object) or Number(content=[])"""

    class ConstructorValueError(ValueError):
        """e.g. Number('alpha string') or Number.from_raw(0) or Number.from_qstring('0x80')"""

    class ConstructorSuffixError(TypeError):
        """e.g. Number(1, object)"""

    # Raw internal format
    # -------------------
    # The raw string is the internal representation of a qiki Number.
    # It is a string of 8-bit binary bytes.
    # E.g. b"\x82\x01" in Python version 2 or 3.
    # Any storage mechanism for the raw format (such as a database)
    # should expect any of the 256 values for any of the bytes.
    # So for example they could not be stored in a C-language string with NUL terminators.
    # The length must be stored extrinsic to the raw string
    # though it can be limited, such as to 255 bytes max.
    # It is represented textually by a "qstring" which is hexadecimal digits,
    # preceded by '0q', and containing optional '_' underscores.
    # The raw string consists of a qex and a qan.
    # Conventionally one underscore separates the qex and qan.
    # These are analogous to a floating point exponent and a significand or mantissa.
    # The qex and qan are encoded so that the raw mapping is monotonic.
    # That is, iff x1.raw < x2.raw then x1 < x2.
    # With a few caveats raw strings are also bijective
    # (aka one-to-one and onto, aka unique).
    # That is, if x1.raw == x2.raw then x1 == x2.
    # Caveat #1, some raw strings represent the same number,
    # for example 0q82 and 0q82_01 are both exactly one.
    # Computation results normalize to a standard and unique representation (0q82_01).
    # Storage (e.g. a database) may opt for brevity (0q82).
    # So all 8-bit binary strings have at most one interpretation as the raw part of a Number.
    # And some are redundant, e.g. assert Number('0q82') == Number('0q82_01')
    # And some are illegal, e.g. 0q00
    # The qex and qan may be followed by suffixes.
    # Two underscores conventionally precede each suffix.
    # See the Number.Suffix class for underscore conventions within a suffix.
    # All suffixes end in a 00 zero-tag.  The qex+qan pair never ends in a 00.

    # TODO:  Make class Raw?  Then both Number and Suffix contain instances of Raw??  Yay!
    # Except even merely subclassing bytes, the size goes up from py23(24,20) bytes to 40.
    # With composition the size goes up even more
    #  __slots__=() helps in subclassing int, but not apparently in subclassing bytes.
    # Except in Python 3 it does help!  Apparently it removes all overhead of subclassing!
    # So I was wrong above, subclassing changes sizeof from py23(24,20) to py23(40,20).
    # If we did make a Raw class, we could Number(Raw(b'\x82\x01')) instead of Number.from_raw(b'\x82\x01')
    # And Number(bytearray(b'\x82\x01')) could be made to work but should it?  Abolish from_raw_bytearray()?
    # Probably not, because from_mysql == from_raw_bytearray.
    # In any case Number(bytes(b'\x82\x01')) should raise an exception.
    # In Python 3 rather easily, but Python 2 because it fails int(content) etc.
    # Number.from_qstring() is the only remaining public class method that makes sense.
    # One good reason to put off implementing a Raw class:  resolve Suffix formatting,
    # in case there's a more generic, open, powerful way to encode them, e.g. type field being a Number.
    RAW_INFINITY          = b'\xFF\x81'
    RAW_INFINITESIMAL     = b'\x80\x7F'
    RAW_ZERO              = b'\x80'
    RAW_INFINITESIMAL_NEG = b'\x7F\x81'
    RAW_INFINITY_NEG      = b'\x00\x7F'
    RAW_NAN               = b''

    @property
    def raw(self):
        """
        Internal byte-string representation of the Number.

        assert '\x82\x01' == Number(1).raw

        Implemented as a property so that Number._zone (if there's a slot for it) can be computed in tandem.
        """
        return self.__raw

    @raw.setter
    def raw(self, value):
        """Set the raw byte-string.  Rare."""
        # TODO:  Enforce rarity?  Make this setter raise an exception, and create a _set_raw() method.
        # Would making Number immutable avoid common ref bugs, e.g. def f(n=Number(0)):  n += 1 ...
        assert(isinstance(value, six.binary_type))
        # noinspection PyAttributeOutsideInit
        self.__raw = value
        self._zone_refresh()

    def __getstate__(self):
        """For the 'pickle' package, object serialization."""
        return self.raw

    def __setstate__(self, d):
        self.raw = d

    def __repr__(self):
        return "Number('{}')".format(self.qstring())

    def __str__(self):
        return self.qstring()


    # Comparison
    # ----------
    def __eq__(self, other):
        try:
            self_ready = self._op_ready(self)
            other_ready = self._op_ready(other)
        except self.CompareError:
            # FIXME:  This never happens now that _op_ready() returns NotImplemented itself.
            return NotImplemented
            # THANKS:  Fall back to e.g. other.__eq__(self), http://jcalderone.livejournal.com/32837.html
        else:
            return self_ready == other_ready

    def __ne__(self, other):
        eq_result = self.__eq__(other)
        if eq_result is NotImplemented:
            return NotImplemented
        return not eq_result

    def __lt__(self, other):  self._comparable(other); return self._op_ready(self) <  self._op_ready(other)
    def __le__(self, other):  self._comparable(other); return self._op_ready(self) <= self._op_ready(other)
    def __gt__(self, other):  self._comparable(other); return self._op_ready(self) >  self._op_ready(other)
    def __ge__(self, other):  self._comparable(other); return self._op_ready(self) >= self._op_ready(other)
    # SEE:  Avoiding __cmp__(), http://gerg.ca/blog/post/2012/python-comparison/

    @classmethod
    def _op_ready(cls, x):
        """Get x ready for comparison operators."""
        try:
            normalized_number = cls(x, normalize=True)
        except cls.ConstructorTypeError:
            # DEBATE:  Not pythonic to raise an exception here (or in _comparable())
            # 0 < object will always be True, 0 > object always False.
            # With this exception we cannot sort a mixed type list of Numbers and other objects
            # (Order would be arbitrary, but it should not raise an exception.)
            # SEE:  about arbitrary ordering, http://stackoverflow.com/a/6252953/673991
            # SEE:  about arbitrary ordering, http://docs.python.org/reference/expressions.html#not-in
            # "...objects of different types ... are ordered consistently but arbitrarily."

            # DEBATE:  As long as a qiki Number is an exotic type, this exception may avoid
            # unintended comparisons, e.g. with other exotic types.  This is more important
            # than being able to "sort" a mixed bag of Numbers and other types.

            # DEBATE:  Return NotImplemented?  http://jcalderone.livejournal.com/32837.html
            # SEE:  Comparison in list.sort(), http://stackoverflow.com/a/879005/673991

            # EXAMPLE:  Number(1) == object is one way to get here.

            return NotImplemented

            # raise cls.CompareError("A Number cannot be compared with a " + type(x).__name__)
            # # NOTE:  This exception message never makes it out of code in this source file.
            # # The only time it is raised, it is also caught, e.g. Number(0) == object
            # # Whoa, not true, it can be intercepted by trying Number(0) < object
        else:
            return normalized_number.raw

    # Comparisons and Redundant Values
    # --------------------------------
    # TODO:  Turn the blather below into documentation
    # The conundrum comparing Numbers is to comply with Postel's Law
    #     "Be conservative in what you emit, and liberal in what you accept."
    # That is, certain raw byte sequences should be interpreted with redundancy on input,
    # but they should be generated with uniqueness.  E.g. 4 minus 3 should always output 0q82_01 never 0q82
    # They must behave immune to redundancies, e.g. 0q82 == 0q82_01.
    # They may be stored with compactness, e.g. '\x82' for 1.0 in a database.
    #
    # The options...
    # (By the way, I went with Option one.)
    # Option one:  different __raw values, complicated interpretation of them in __eq__() et al.
    #     If going this way, equality might compare Number.raw_normalized().
    #     DONE:  0q82__FF0100 == 0q82_01__FF0100
    #     Obviously different suffix contents matter:  0q80__FF0100 != 0q80__110100
    #     This approach may be the way it needs to go in the future.
    #     For example if lossless rational numbers were supported, you might want 2/10 == 1/5
    #     So if rational numbers were implemented by approximation in the root number,
    #     and the denominator in a suffix, this could lead to storage ambiguities that
    #     should appear unambiguous to __eq__() etc.
    # Option two:  convert in raw.setter into normalized raw value.
    #     This one feels safer in the long run.
    #     __eq__() stays simple and direct.
    #     Does this only affect single-byte raw strings??  e.g. 0q82 --> 0q82_01
    #                                                      e.g. 0q7E --> 0q7D_FF
    #     No!                                e.g.  0q81FF_00anything --> 0q81FF_01
    #                                          e.g.  0q82_00anything --> 0q82_01
    #     Oh wow, a regular expression might be devised to take care of normalization.
    #     A very binary-intensive and bytearray-using regular expression.
    #     Let us call these "raw plateaus".
    #     Each raw plateau has a canonical raw value, and a multitude of illegal raw values.
    #     All values at a raw plateau should be "equal".
    #     This approach would vindicate making raw a @property
    # Option three:  give up on Number('0q82') == Number('0q82_01')
    # Option four: exceptions when any raw strings fall within the "illegal" part of a plateau.
    # By the way, zero has no plateau, only 0q80 with no suffix is zero.  (except empty suffix?)
    # TODO:  What about numbers embedded in suffixes, should 0q80__82_7F0200 == 0q80__8201_7F0300 ?
    # TODO:  Number.compacted() that fights against normalize
    # Compacted forms are desirable in suffix numbers
    # TODO:  Should normalization strip empty suffixes?  (__0000)

    class CompareError(TypeError):
        """e.g. Number(1+2j) < Number(1+3j)"""

    def _comparable(self, other):
        """Make sure both operands are comparable (e.g. not unknown type, not complex) before comparison."""
        if self.is_complex():
            raise self.CompareError("Complex values are unordered.")
            # TODO:  Should this exception be "Unordered" instead?
        try:
            other_as_a_number = type(self)(other)
        except self.ConstructorTypeError:

            raise self.CompareError("Number cannot be compared with a " + type(other).__name__)
        else:
            if other_as_a_number.is_complex():
                raise self.CompareError("Cannot compare complex values.")


    # Math
    # ----
    def __hash__(self):
        return hash(self.raw)

    def __pos__( self): return self._unary_op(operator.__pos__)
    def __neg__( self): return self._unary_op(operator.__neg__)
    def __abs__( self): return self._unary_op(operator.__abs__)

    def __add__( self, other): return self._binary_op(operator.__add__, self, other)
    def __radd__(self, other): return self._binary_op(operator.__add__, other, self)
    def __sub__( self, other): return self._binary_op(operator.__sub__, self, other)
    def __rsub__(self, other): return self._binary_op(operator.__sub__, other, self)
    def __mul__( self, other): return self._binary_op(operator.__mul__, self, other)
    def __rmul__(self, other): return self._binary_op(operator.__mul__, other, self)
    def __truediv__( self, other): return self._binary_op(operator.__truediv__, self, other)
    def __rtruediv__(self, other): return self._binary_op(operator.__truediv__, other, self)
    def __div__( self, other): return self._binary_op(operator.__div__, self, other)
    def __rdiv__(self, other): return self._binary_op(operator.__div__, other, self)
    def __pow__( self, other): return self._binary_op(operator.__pow__, self, other)
    def __rpow__(self, other): return self._binary_op(operator.__pow__, other, self)

    def _unary_op(self, op):
        n = Number(self)
        if n.is_complex():
            return Number(op(complex(n)))

        try:
            int_is_better_than_float = n.is_whole()
        except self.WholeError:
            int_is_better_than_float = False

        if int_is_better_than_float:
            return Number(op(int(n)))
        else:
            return Number(op(float(n)))

    @classmethod
    def _binary_op(cls, op, input_left, input_right):
        n1 = Number(input_left)
        n2 = Number(input_right)
        if n1.is_complex() or n2.is_complex():
            return Number(op(complex(n1), complex(n2)))

        try:
            int_better_than_float = n1.is_whole() and n2.is_whole()
        except cls.WholeError:
            int_better_than_float = False

        if int_better_than_float:
            return Number(op(int(n1), int(n2)))
        else:
            return Number(op(float(n1), float(n2)))

    def _normalize_all(self):
        """
        Eliminate redundancies in the internal __raw string.

        This and other normalization routines operate in-place, modifying self.
        There are no return values.
        """
        self._normalize_plateau()
        self._normalize_imaginary()

    def _normalize_imaginary(self):
        """
        Eliminate imaginary suffix if it is zero.

        So e.g. 1+0j == 1

        We do not check self.imag == self.ZERO because that may try to subtract a missing suffix.
        """
        # TODO:  Multiple imaginary suffixes should check them all, or only remove the zero ones?
        try:
            imaginary_part = self.get_suffix_number(Suffix.Type.IMAGINARY)
        except Suffix.NoSuchType:
            """No imaginary suffix already; nothing to normalize away."""
        else:
            if imaginary_part == self.ZERO:
                self.raw = self.minus_suffix(Suffix.Type.IMAGINARY).raw

    def _normalize_plateau(self):
        """
        Eliminate redundancies in the internal representation of edge values +/-256**+/-n.

        E.g.  0q82 becomes 0q82_01 for +1.
        E.g.  0q7E01 becomes 0q7E00_FF for -1/256.
        """
        if self.zone in ZoneSet.MAYBE_PLATEAU:
            root, suffixes = self.parse_suffixes()
            raw_qexponent = root.qex_raw()
            raw_qantissa = root.qan_raw()
            is_plateau = False
            if len(raw_qantissa) == 0:
                is_plateau = True
                if self.is_positive():
                    self.raw = raw_qexponent + b'\x01'
                else:
                    new_qex_lsb = six.indexbytes(raw_qexponent,-1)
                    new_qex = raw_qexponent[0:-1] + six.int2byte(new_qex_lsb-1)
                    self.raw = new_qex + b'\xFF'
            else:
                if self.is_positive():
                    if raw_qantissa[0:1] == b'\x00':
                        is_plateau = True
                        self.raw = raw_qexponent + b'\x01'
                else:
                    if raw_qantissa[0:1] == b'\xFF':
                        is_plateau = True
                        self.raw = raw_qexponent + b'\xFF'
            if is_plateau:
                for suffix in suffixes:
                    self.raw = self.plus_suffix(suffix).raw
                    # TODO:  Test this branch (on a number with suffixes)

    def normalized(self):
        return type(self)(self, normalize=True)

    def is_negative(self):
        return_value = ((six.indexbytes(self.raw, 0) & 0x80) == 0)
        assert return_value == (self.zone in ZoneSet.NEGATIVE)
        assert return_value == (self.raw < self.RAW_ZERO)
        return return_value

    def is_positive(self):
        return_value = (not self.is_negative() and not self.is_zero())
        assert return_value == (self.zone in ZoneSet.POSITIVE)
        assert return_value == (self.raw > self.RAW_ZERO)
        return return_value

    def is_zero(self):
        return_value = (self.raw == self.RAW_ZERO)
        assert return_value == (self.zone in ZoneSet.ZERO)
        return return_value

    def is_whole(self):
        """Is the number an integer?"""
        if self.zone in ZoneSet.WHOLE_MAYBE:
            (qan, qanlength) = self.qantissa()
            qexp = self.qexponent() - qanlength
            if qexp >= 0:
                return True
            else:
                if qan % exp256(-qexp) == 0:
                    return True
                else:
                    return False
        elif self.zone in ZoneSet.WHOLE_YES:
            return True
        elif self.zone in ZoneSet.WHOLE_NO:
            return False
        else:           # ZoneSet.WHOLE_INDETERMINATE
            raise self.WholeError("Cannot process " + repr(self))   # e.g. Number.POSITIVE_INFINITY

    is_integer = is_whole

    class WholeError(OverflowError):
        """When the whole part of a number does not make sense, e.g. Number.POSITIVE_INFINITY.is_whole()"""

    def is_nan(self):
        return self.raw == self.RAW_NAN

    def is_real(self):
        return not self.is_complex()

    def is_complex(self):
        return self.imag != self.ZERO

    def inc(self):
        self.raw = self._inc_raw_via_integer()
        return self

    def _inc_raw_via_integer(self):
        return Number(int(self) + 1).raw

    @property
    def real(self):
        return self.root

    @property
    def root(self):
        # TODO:  Less vacuous name.  Unsuffixed()?
        return self.parse_root()

    @property
    def suffixes(self):
        return self.parse_suffixes()[1]

    @property
    def imag(self):
        try:
            return self.get_suffix_number(Suffix.Type.IMAGINARY)
        except Suffix.NoSuchType:
            return self.ZERO

    def conjugate(self):
        return_value = self.real
        imag = self.imag
        if imag != self.ZERO:
            return_value = return_value.plus_suffix(Suffix.Type.IMAGINARY, (-imag))
        return return_value

    # "from" conversions:  Number <-- other type
    # ------------------------------------------
    @classmethod
    def from_raw(cls, value):
        """Construct a Number from its raw, internal binary string of qigits.
        value - an 8-bit binary string (e.g. another Number's raw)

        Right:  assert Number(1) == Number(0q82_01')
        Wrong:                      Number(b'\x82\x01')
        Right:  assert Number(1) == Number.from_raw(b'\x82\x01')
        Right:  assert Number(1) == Number.from_raw_bytearray(bytearray(b'\x82\x01'))
        """
        if not isinstance(value, six.binary_type):
            raise cls.ConstructorValueError(
                "'{}' is not a binary string.  Number.from_raw(needs e.g. b'\\x82\\x01')".format(repr(value))
            )
        return_value = cls()
        return_value.raw = value
        return return_value

    @classmethod
    def from_raw_bytearray(cls, value):
        return cls.from_raw(six.binary_type(value))

    from_mysql = from_raw_bytearray

    def _from_string(self, s):
        """
        Construct a Number from its string rendering.

        Example:  assert Number(1) == Number('0q82_01')
        Example:  assert Number(1) == Number('1')
        """
        assert(isinstance(s, six.string_types))
        if s.startswith('0q'):
            self._from_qstring(s)
        else:
            try:
                int_value = int(s)   # e.g.  '42' '099'
            except ValueError:
                try:
                    int_value = int(s, 0)   # e.g.  '0x1F' '0o377' '0b11011'
                except ValueError:
                    try:
                        float_value = float(s)   # e.g.  '1.5' '-1e-100'
                    except ValueError:
                        raise self.ConstructorValueError(
                            "A qiki Number string must be a valid int, float, or q-string, "
                            "but not {}".format(repr(s))
                        )
                    else:
                        self._from_float(float_value)
                else:
                    self._from_int(int_value)
            else:
                self._from_int(int_value)

    @classmethod
    def from_qstring(cls, s):
        """
        Public factory to generate a Number from its qstring.

        Example:  assert Number(1) == Number.from_qstring('0q82_01')
        """
        if s.startswith('0q'):
            return_value = cls()
            return_value._from_qstring(s)
            return return_value
        else:
            raise cls.ConstructorValueError(
                "A q-string must begin with '0q'.  This does not: " + repr(s)
            )

    def _from_qstring(self, s):
        """Fill in raw from a qstring."""
        digits = s[2:].replace('_', '')
        if len(digits) % 2 != 0:
            digits += '0'
        try:
            byte_string = string_from_hex(digits)
        except string_from_hex.Error:
            raise self.ConstructorValueError(
                "A q-string must use hexadecimal digits (or underscore), not {}".format(repr(s))
            )
        self.raw = six.binary_type(byte_string)

    def _from_int(self, i):
        if   i >  0:   self.raw = self._raw_from_int(i, lambda e: 0x81+e)
        elif i == 0:   self.raw = self.RAW_ZERO
        else:          self.raw = self._raw_from_int(i, lambda e: 0x7E-e)

    @classmethod
    def _raw_from_int(cls, i, qex_encoder):
        """Convert nonzero integer to internal raw format.

        qex_encoder() converts a base-256 exponent to internal qex format
        """
        qan00 = pack_integer(i)
        qan = right_strip00(qan00)

        exponent_base_256 = len(qan00)
        qex_integer = qex_encoder(exponent_base_256)
        qex = cls._qex_int_byte(qex_integer)

        return qex + qan

    @classmethod
    def _qex_int_byte(cls, qex_integer):
        """Store encoded qex in a single byte, in the raw."""
        if 0x01 <= qex_integer <= 0xFE:
            # NOTE:  0x00 and 0xFF are for unreasonable numbers (ludicrous or transfinite).
            return six.int2byte(qex_integer)
        else:
            raise cls.LudicrousNotImplemented(
                "Ludicrous Numbers are not yet implemented:  " + str(qex_integer)
            )
    QIGITS_PRECISION_DEFAULT = 8

    SMALLEST_UNREASONABLE_FLOAT = 2.0 ** 1000   # == 256.0**125 ~~ 1.0715086071862673e+301

    def _from_float(self, x, qigits=None):
        """
        Construct a Number from a Python IEEE 754 double-precision floating point number

        float('nan'), float('+inf'), float('-inf') each correspond to distinct Number values.
        Negative zero (-0.0) corresponds to Number.NEGATIVE_INFINITESIMAL.

        The big zone-based if-statement in this function reveals the following conversion in its lambdas:
            qex <-- base 256 exponent

        Contrast __qexponent_encode_dict().
        Example:  assert '0q82_01' == Number(1.0).qstring()
        Example:  assert '0q82_03243F6A8885A3' == Number(math.pi).qstring()

        float precision
        ---------------
        A "qigit" is a qiki Number byte, or base-256 digit.
        Number(float) defaults to 8 qigits, for lossless representation of a Python float.
        IEEE 754 double precision has a 53-bit significand (52 bits stored + 1 implied).
        SEE:  http://en.wikipedia.org/wiki/Double-precision_floating-point_format
        Why are 8 qigits needed to store 53 bits, not 7?
        That is because the most significant qigit may not store a full 8 bits, it may store as few as 1.
        So 8 qigits can store 57-64 bits, the minimum needed to store 53.
        Example, 1.2 == 0q82_0133333333333330 stores 1+8+8+8+8+8+8+4 = 53 bits in 8 qigits.
        """
        if qigits is None or qigits <= 0:
            qigits = self.QIGITS_PRECISION_DEFAULT

        smurf = self.SMALLEST_UNREASONABLE_FLOAT

        if math.isnan(x):  self.raw =           self.RAW_NAN
        elif x >= smurf:   self.raw =           self._raw_unreasonable_float(x)
        elif x >=  1.0:    self.raw =           self._raw_from_float(x, lambda e: 0x81+e, qigits)
        elif x >   0.0:    self.raw = b'\x81' + self._raw_from_float(x, lambda e: 0xFF+e, qigits)
        elif x ==  0.0:    self.raw =           self.RAW_ZERO
        elif x >  -1.0:    self.raw = b'\x7E' + self._raw_from_float(x, lambda e: 0x00-e, qigits)
        elif x > -smurf:   self.raw =           self._raw_from_float(x, lambda e: 0x7E-e, qigits)
        else:              self.raw =           self._raw_unreasonable_float(x)

    @classmethod
    def _raw_unreasonable_float(cls, x):
        if x == float('+inf'):
            return cls.RAW_INFINITY
        elif x == float('-inf'):
            return cls.RAW_INFINITY_NEG
        else:
            raise cls.LudicrousNotImplemented(
                "Floating point {}, a Ludicrous number, is not yet implemented.".format(x)
            )

    @staticmethod
    def _raw_from_float(x, qex_encoder, qigits):
        """
        Convert nonzero float to internal raw format.

        :param x:            the float to convert
        :param qex_encoder:  function encodes the qex from the base-256 exponent
        :param qigits:       number of base-256 digits for the qan
        :return:             raw string
        """
        (significand_base_2, exponent_base_2) = math.frexp(x)
        assert x == significand_base_2 * 2.0**exponent_base_2
        assert 0.5 <= abs(significand_base_2) < 1.0

        (exponent_base_256, zero_to_seven) = divmod(exponent_base_2+7, 8)
        significand_base_256 = significand_base_2 * (2 ** (zero_to_seven-7))
        assert x == significand_base_256 * 256.0**exponent_base_256
        assert 0.00390625 <= abs(significand_base_256) < 1.0

        rounder = +0.5 if x >= 0 else -0.5
        qan_integer = int(significand_base_256 * exp256(qigits) + rounder)
        qan00 = pack_integer(qan_integer, qigits)
        qan = right_strip00(qan00)

        qex_integer = qex_encoder(exponent_base_256)
        qex = six.int2byte(qex_integer)

        return qex + qan

    class LudicrousNotImplemented(NotImplementedError):
        """
        Until Ludicrous Numbers are implemented, they should raise this.

        e.g. Number(2**1000)
        e.g. Number(-2.0 ** -1000.0)
        """

    def _from_complex(self, c):
        self._from_float(c.real)
        self.raw = self.plus_suffix(Suffix.Type.IMAGINARY, type(self)(c.imag)).raw
        # THANKS:  Call constructor if subclassed, http://stackoverflow.com/a/14209708/673991

    # "to" conversions:  Number --> other type
    # ----------------------------------------
    def qstring(self, underscore=1):
        """Output Number as a q-string:  assert '0q82_01' == Number(1).qstring()

        assert '0q85_12345678' == Number(0x12345678).qstring()
        Q-string is a human-readable form of the raw representation of a qiki number
        Similar to 0x12AB for hexadecimal
        Except q for x, underscores optional, and of course the value interpretation differs.
        """
        # DONE:  double-underscore 1-deep suffixes.  E.g. 0x82_01__8202_7F0300
        # TODO:  triple-underscore 2-deep suffixes?  E.g. 0x82_01___8202__8203_7F0300_7F0800
        # TODO:    quad-underscore 3-deep suffixes?  E.g. 0x82_01____8202___8203__8204_7F0300_7F0800_7F0D00
        # TODO:  Alternative repr() for suffixed numbers, where calling-parens coincide with nesting depth.
        if underscore == 0:
            return_value = '0q' + self.hex()
        else:
            root, suffixes = self.parse_suffixes()
            length = len(root.raw)
            if length == 0:
                offset = 0
            elif six.indexbytes(self.raw, 0) in (0x7E, 0x7F, 0x80, 0x81):
                offset = 2
            else:
                offset = 1   # TODO:  ludicrous numbers have bigger offsets (for googolplex it is 64)
            h = hex_from_string(root.raw)
            if length <= offset:
                return_value = '0q' + h
            else:
                return_value = '0q' + h[:2*offset] + '_' + h[2*offset:]
            for suffix in suffixes:
                return_value += '__'
                return_value += suffix.qstring(underscore)
        return return_value

    def __int__(self):
        int_by_dictionary = self.__int__by_zone_dictionary()
        assert int_by_dictionary == self.__int__by_zone_ifs(), (
            "Mismatched int encoding for %s:  dict-method=%s, if-method=%s" % (
                repr(self), int_by_dictionary, self.__int__by_zone_ifs()
            )
        )
        return int_by_dictionary

    if six.PY2:
        def __long__(self):
           # noinspection PyCompatibility
           return long(self.__int__())

    def __complex__(self):
        return complex(float(self.real), float(self.imag))

    def __int__by_zone_dictionary(self):
        return self.__int__zone_dict[self.zone](self)

    __int__zone_dict =  {
        Zone.TRANSFINITE:         lambda self: self._int_cant_be_positive_infinity(),
        Zone.LUDICROUS_LARGE:     lambda self: self._to_int_positive(),
        Zone.POSITIVE:            lambda self: self._to_int_positive(),
        Zone.FRACTIONAL:          lambda self: 0,
        Zone.LUDICROUS_SMALL:     lambda self: 0,
        Zone.INFINITESIMAL:       lambda self: 0,
        Zone.ZERO:                lambda self: 0,
        Zone.INFINITESIMAL_NEG:   lambda self: 0,
        Zone.LUDICROUS_SMALL_NEG: lambda self: 0,
        Zone.FRACTIONAL_NEG:      lambda self: 0,
        Zone.NEGATIVE:            lambda self: self._to_int_negative(),
        Zone.LUDICROUS_LARGE_NEG: lambda self: self._to_int_negative(),
        Zone.TRANSFINITE_NEG:     lambda self: self._int_cant_be_negative_infinity(),
        Zone.NAN:                 lambda self: self._int_cant_be_nan(),
    }

    def __int__by_zone_ifs(self):
        if   Zone.TRANSFINITE          <= self.raw:  return self._int_cant_be_positive_infinity()
        elif Zone.POSITIVE             <= self.raw:  return self._to_int_positive()
        elif Zone.FRACTIONAL_NEG       <= self.raw:  return 0
        elif Zone.LUDICROUS_LARGE_NEG  <= self.raw:  return self._to_int_negative()
        elif Zone.NAN                  <  self.raw:  return self._int_cant_be_negative_infinity()
        else:                                             return self._int_cant_be_nan()

    @staticmethod
    def _int_cant_be_positive_infinity():
        raise OverflowError("Positive Infinity cannot be represented by integers.")

    @staticmethod
    def _int_cant_be_negative_infinity():
        raise OverflowError("Negative Infinity cannot be represented by integers.")

    @staticmethod
    def _int_cant_be_nan():
        raise ValueError("Not-A-Number cannot be represented by integers.")

    def _to_int_positive(self):
        n = self.normalized()
        (qan, qanlength) = n.qantissa()
        qexp = n.qexponent() - qanlength
        return shift_leftward(qan, qexp*8)

    def _to_int_negative(self):
        (qan,qanlength) = self.qantissa()
        qexp = self.qexponent() - qanlength
        qan_negative = qan - exp256(qanlength)
        the_int = shift_leftward(qan_negative, qexp*8)
        if qexp < 0:
            extraneous_mask = exp256(-qexp) - 1
            extraneous = qan_negative & extraneous_mask
            if extraneous != 0:
                the_int += 1   # XXX:  a more graceful way to floor to 0 instead of to -inf
        return the_int

    def __float__(self):
        if self.is_complex():
            raise TypeError("{} has an imaginary part, use complex(n) instead of float(n)".format(self.qstring()))
        x = self.real
        float_by_dictionary = x.__float__by_zone_dictionary()
        assert floats_really_same(float_by_dictionary, x.__float__by_zone_ifs()), (
            "Mismatched float encoding for %s:  dict-method=%s, if-method=%s" % (
                repr(x), float_by_dictionary, x.__float__by_zone_ifs()
            )
        )
        return float_by_dictionary

    def __float__by_zone_dictionary(self):
        return self.__float__zone_dict[self.zone](self)

    __float__zone_dict =  {
        Zone.TRANSFINITE:         lambda self: float('+inf'),
        Zone.LUDICROUS_LARGE:     lambda self: float('+inf'),
        Zone.POSITIVE:            lambda self: self._to_float(),
        Zone.FRACTIONAL:          lambda self: self._to_float(),
        Zone.LUDICROUS_SMALL:     lambda self: 0.0,
        Zone.INFINITESIMAL:       lambda self: 0.0,
        Zone.ZERO:                lambda self: 0.0,
        Zone.INFINITESIMAL_NEG:   lambda self: -0.0,
        Zone.LUDICROUS_SMALL_NEG: lambda self: -0.0,
        Zone.FRACTIONAL_NEG:      lambda self: self._to_float(),
        Zone.NEGATIVE:            lambda self: self._to_float(),
        Zone.LUDICROUS_LARGE_NEG: lambda self: float('-inf'),
        Zone.TRANSFINITE_NEG:     lambda self: float('-inf'),
        Zone.NAN:                 lambda self: float('nan')
    }

    def __float__by_zone_ifs(self):
        _zone = self.zone
        if _zone in ZoneSet.REASONABLY_NONZERO:
            return self._to_float()
        elif _zone in ZoneSet.ESSENTIALLY_NONNEGATIVE_ZERO:
            return 0.0
        elif _zone in ZoneSet.ESSENTIALLY_NEGATIVE_ZERO:
            return -0.0
        elif _zone in (Zone.TRANSFINITE, Zone.LUDICROUS_LARGE):
            return float('+inf')
        elif _zone in (Zone.TRANSFINITE_NEG, Zone.LUDICROUS_LARGE_NEG):
            return float('-inf')
        else:
            return float('nan')

    def _to_float(self):
        try:
            qexp = self.qexponent()
        except ValueError:
            return 0.0
        (qan, qanlength) = self.qantissa(max_qigits=self.QIGITS_PRECISION_DEFAULT + 2)
        # NOTE:  The +2 gives slightly less inaccurate rounding on e.g. 0q82_01000000000000280001
        if self.raw < self.RAW_ZERO:
            qan -= exp256(qanlength)
            if qanlength > 0 and qan >= - exp256(qanlength-1):
                (qan, qanlength) = (-1,1)
        else:
            if qanlength == 0 or qan <=  exp256(qanlength-1):
                (qan, qanlength) = (1,1)
        exponent_base_2 = 8 * (qexp-qanlength)
        return math.ldexp(float(qan), exponent_base_2)

    def qantissa(self, max_qigits=None):
        """Extract the base-256 significand in its raw form.

        max_qigits limits how much of raw is looked at.  (None means no limit.)

        Returns a tuple:  (integer value of significand, number of qigits)
        The number of qigits is the amount stored in the qantissa,
        and is unrelated to the location of the radix point.
        """
        raw_qantissa = self.qan_raw(max_qigits=max_qigits)
        number_qantissa = unpack_big_integer(raw_qantissa)
        return tuple((number_qantissa, len(raw_qantissa)))

    def qan_raw(self, max_qigits=None):
        # TODO:  unit test
        if max_qigits is None:
            return self.raw[self.qan_offset() : ]
        else:
            offset = self.qan_offset()
            return self.raw[offset : offset + max_qigits]


    def qex_raw(self):
        # TODO:  unit test
        return self.raw[ : self.qan_offset()]

    def qan_offset(self):
        # TODO:  unit test
        try:
            qan_offset = self.__qan_offset_dict[self.zone]
        except KeyError:
            raise self.QanValueError("qantissa() not defined for %s" % repr(self))
        return qan_offset

    class QanValueError(ValueError):
        """Qan for an unsupported zone raises this.  Trivial cases too, e.g. Number.ZERO.qantissa()"""

    __qan_offset_dict ={
        Zone.POSITIVE:       1,
        Zone.FRACTIONAL:     2,
        Zone.FRACTIONAL_NEG: 2,
        Zone.NEGATIVE:       1,
    }   # TODO:  ludicrous numbers should have a qantissa() too (offset 2^N)

    def qexponent(self):
        try:
            encoder = self.__qexponent_encode_dict[self.zone]
        except KeyError:
            raise self.QexValueError("qexponent() not defined for {}".format(repr(self)))
        try:
            qex = encoder(self)
        except IndexError:
            # TODO:  Unit test this branch.
            raise self.QexValueError("qexponent() broken for {}".format(repr(self)))
        return qex

    class QexValueError(ValueError):
        """There is no qex for some zones, e.g. Number.ZERO.qexponent()"""

    # The following dictionary reveals this conversion in its lambdas:
    #     base 256 exponent <-- qex
    #
    # Contrast _from_float().
    __qexponent_encode_dict = {   # qex-decoder, converting to a base-256-exponent from the internal qex format
        Zone.POSITIVE:       lambda self:         six.indexbytes(self.raw, 0) - 0x81,
        Zone.FRACTIONAL:     lambda self:         six.indexbytes(self.raw, 1) - 0xFF,
        Zone.FRACTIONAL_NEG: lambda self:  0x00 - six.indexbytes(self.raw, 1),
        Zone.NEGATIVE:       lambda self:  0x7E - six.indexbytes(self.raw, 0),
    }   # TODO: ludicrous numbers

    def hex(self):
        """Like the printable qstring() but simpler (no 0q prefix, no underscores).

        assert '822A' == Number('0q82_42').hex()
        """
        return hex_from_string(self.raw)

    def x_apostrophe_hex(self):
        """
        Encode raw for MySQL:  x'8201'

        assert u"x'8201'" == Number(1).x_apostrophe_hex()
        """
        return "x'" + self.hex() + "'"

    def zero_x_hex(self):
        return "0x" + self.hex()

    def ditto_backslash_hex(self):
        """
        Encode raw for C or Python:  "\x82\x01"

        assert r'"\x82\x01"' == Number(1).ditto_backslash_hex()
        """
        hex_digits = self.hex()
        escaped_hex_pairs = [r'\x' + hex_digits[i:i+2] for i in six.moves.range(0, len(hex_digits), 2)]
        # THANKS:  Split string into pairs, http://stackoverflow.com/a/9475354/673991
        return '"' + ''.join(escaped_hex_pairs) + '"'

    mysql_string = x_apostrophe_hex
    c_string = ditto_backslash_hex

    # Zone Determination
    # ------------------
    @property
    def zone(self):
        try:
            return self._zone
        except AttributeError:   # (benign, this happens if _zone is missing from __slots__)
            return self._zone_from_scratch()

    def _zone_refresh(self):
        try:
            # noinspection PyDunderSlots,PyUnresolvedReferences
            self._zone = self._zone_from_scratch()
        except AttributeError:
            """Benign, this happens if _zone is missing from __slots__"""

    def _zone_from_scratch(self):
        zone_by_tree = self._find_zone_by_if_else_tree()
        assert zone_by_tree == self._find_zone_by_loop_scan(), \
            "Mismatched zone determination for %s:  if-tree=%s, loop-scan=%s" % (
                repr(self),
                Zone.name_from_code[zone_by_tree],
                Zone.name_from_code[self._find_zone_by_loop_scan()]
            )
        return zone_by_tree

    def _find_zone_by_loop_scan(self):   # slower than if-else-tree, but enforces Zone value rules
        for z in Zone.descending_codes:
            if z <= self.raw:
                return z
        raise RuntimeError("Number._find_zone_by_loop_scan() fell through?!  '{}' < Zone.NAN!".format(repr(self)))

    def _find_zone_by_if_else_tree(self):   # likely faster than the loop-scan, for most values
        raw = self.raw
        if raw > Zone.ZERO:
            if raw >= Zone.POSITIVE:
                if raw >= Zone.LUDICROUS_LARGE:
                    if raw >= Zone.TRANSFINITE:
                        return                  Zone.TRANSFINITE
                    else:
                        return                  Zone.LUDICROUS_LARGE
                else:
                    return                      Zone.POSITIVE
            else:
                if raw >= Zone.FRACTIONAL:
                    return                      Zone.FRACTIONAL
                elif raw >= Zone.LUDICROUS_SMALL:
                    return                      Zone.LUDICROUS_SMALL
                else:
                    return                      Zone.INFINITESIMAL
        elif raw == Zone.ZERO:
            return                              Zone.ZERO
        else:
            if raw > Zone.FRACTIONAL_NEG:
                if raw >= Zone.LUDICROUS_SMALL_NEG:
                    if raw >= Zone.INFINITESIMAL_NEG:
                        return                  Zone.INFINITESIMAL_NEG
                    else:
                        return                  Zone.LUDICROUS_SMALL_NEG
                else:
                    return                      Zone.FRACTIONAL_NEG
            else:
                if raw >= Zone.NEGATIVE:
                    return                      Zone.NEGATIVE
                elif raw >= Zone.LUDICROUS_LARGE_NEG:
                    return                      Zone.LUDICROUS_LARGE_NEG
                elif raw >= Zone.TRANSFINITE_NEG:
                    return                      Zone.TRANSFINITE_NEG
                else:
                    return                      Zone.NAN

    # TODO:  Alternative suffix syntax
    # n.suffixes() === n.parse_suffixes()[1:]
    # n.root === n.parse_suffixes()[0]
    # n.add(Suffix(...))        === n = n.plus_suffix(...)
    # n.suffixes += Suffix(...) === n = n.plus_suffix(...)
    # n          += Suffix(...) === n = n.plus_suffix(...)
    # n.remove(Suffix(...))     === n = n.minus_suffix(...)
    # n.suffixes -= Suffix(...) === n = n.minus_suffix(...)
    # n          -= Suffix(...) === n = n.minus_suffix(...)
    # Number(n, *[suffix for suffix in n.suffixes() if suffix.type != t]) === n.minus_suffix(t)
    # s = n.suffixes(); s.remove(t); m = Number(n.root, s) ; m = n.minus_suffix(t)
    # n - Suffix(t) === n.minus_suffix(t)


    def is_suffixed(self):
        return_value = self.raw[-1:] == b'\x00'
        assert return_value == bool(self.suffixes)
        return return_value
        # XXX:  This could be much less sneaky if raw were not the primary internal representation.
        # TODO:  is_suffixed(type)?

    def plus_suffix(self, suffix_or_type=None, payload=None):
        """
        Add a suffix to this Number.  Does not mutate self, but returns a new suffixed number.

        Forms:
            m = n.plus_suffix(Number.Suffix.Type.TEST, b'byte string')
            m = n.plus_suffix(Number.Suffix.Type.TEST, Number(x))
            m = n.plus_suffix(Number.Suffix(...))
            m = n.plus_suffix()
        """
        assert (
            isinstance(suffix_or_type, int) and isinstance(payload, six.binary_type) or
            isinstance(suffix_or_type, int) and payload is None or
            isinstance(suffix_or_type, int) and isinstance(payload, Number) or
            isinstance(suffix_or_type, Suffix) and payload is None or
            suffix_or_type is None and payload is None
        ), "Bad call to plus_suffix({suffix_or_type}, {payload})".format(
            suffix_or_type=repr(suffix_or_type),
            payload=repr(payload),
        )
        if self.is_nan():
            # TODO:  Is this really so horrible?  A suffixed NAN?  e.g. 0q__7F0100
            raise Suffix.RawError
        if isinstance(suffix_or_type, Suffix):
            the_suffix = suffix_or_type
            return self.from_raw(self.raw + the_suffix.raw)
        else:
            the_type = suffix_or_type
            suffix = Suffix(the_type, payload)
            return self.plus_suffix(suffix)

    def minus_suffix(self, old_type=None):
        """Make a version of a number without any suffixes of the given type.  This does NOT mutate self."""
        # TODO:  A way to remove just ONE suffix of the given type?
        # minus_suffix(t) for one, minus_suffixes() for all?
        # minus_suffix(t, global=True) for all?
        # minus_suffix(t, count=1) for one?
        root, suffixes = self.parse_suffixes()
        new_number = root
        any_deleted = False
        for suffix in suffixes:
            if suffix.type_ == old_type:
                any_deleted = True
            else:
                new_number = new_number.plus_suffix(suffix.type_, suffix.payload)
        if not any_deleted:
            raise Suffix.NoSuchType
        return new_number

    def get_suffix(self, sought_type):
        for suffix in self.suffixes:
            if suffix.type_ == sought_type:
                return suffix
        raise Suffix.NoSuchType

    def get_suffix_payload(self, sought_type):
        # TODO:  Default value instead of NoSuchType?
        return self.get_suffix(sought_type).payload

    def get_suffix_number(self, sought_type):
        # TODO:  Default value instead of NoSuchType?
        return self.get_suffix(sought_type).payload_number()

    def parse_suffixes(self):
        """Parse a Number into its root and suffixes.

        Return a tuple of two elements
            the root
            a list of suffixes

        assert \
            (Number(1),    [Suffix(2),     Suffix(3, b'\x4567']) == \
             Number(1).plus_suffix(2).plus_suffix(3, b'\x4567').parse_suffixes()
        """
        suffixes = []
        raw_remains = Number(self).raw
        while raw_remains:
            last_byte = six.indexbytes(raw_remains, -1)
            if last_byte == 0x00:
                try:
                    length_of_payload_plus_type = six.indexbytes(raw_remains, -2)
                except IndexError:
                    raise Suffix.RawError("Invalid suffix, case 1.")
                if length_of_payload_plus_type >= len(raw_remains)-2:
                    # Suffix may neither be larger than raw, nor consume all of it.
                    raise Suffix.RawError("Invalid suffix, case 2.")
                if length_of_payload_plus_type == 0x00:
                    suffixes.insert(0, Suffix())
                else:
                    try:
                        type_ = six.indexbytes(raw_remains, -3)
                    except IndexError:
                        raise Suffix.RawError("Invalid suffix, case 3.")
                        # NOTE:  case 3 may be impossible -- eclipsed by case 2.
                    payload = raw_remains[-length_of_payload_plus_type-2:-3]
                    suffixes.insert(0, Suffix(type_, payload))
                raw_remains = raw_remains[0:-length_of_payload_plus_type-2]
            else:
                break
        return self.from_raw(raw_remains), suffixes
        # TODO:  Refactor parse_suffixes() to be more like parse_root() or vice versa.

    def parse_root(self):
        """Slightly quicker than parse_suffixes()[0]"""
        raw_length = len(self.raw)
        index_end = raw_length
        if raw_length:
            # NOTE:  The root can be NAN but only if the root is all there is.  I.e. can't suffix NAN.
            while True:
                index_00 = index_end - 1
                if index_00 < 0:
                    raise Suffix.RawError("Invalid suffix, case 4.")
                zero_tag = six.indexbytes(self.raw, index_00)
                if zero_tag != 0x00:
                    break
                index_length = index_end - 2
                if index_length < 0:
                    raise Suffix.RawError("Invalid suffix, case 5.")
                length = six.indexbytes(self.raw, index_length)
                index_end = index_length - length
        return Number.from_raw(self.raw[:index_end])


    # Constants (see Number.internal_setup())
    # ---------
    NAN = None   # NAN stands for Not-a-number, Ass-is-out-of-range, or Nullificationalized.
    ZERO = None
    POSITIVE_INFINITY = None        # Aleph-zero
    POSITIVE_INFINITESIMAL = None   # Epsilon-zero
    NEGATIVE_INFINITESIMAL = None
    NEGATIVE_INFINITY = None

    @classmethod
    def _internal_setup(cls):
        """Initialize Number constants after the Number class is defined."""

        cls.NAN = cls(None)
        cls.ZERO = cls(0)
        cls.POSITIVE_INFINITY      = cls.from_raw(cls.RAW_INFINITY)
        cls.POSITIVE_INFINITESIMAL = cls.from_raw(cls.RAW_INFINITESIMAL)
        cls.NEGATIVE_INFINITESIMAL = cls.from_raw(cls.RAW_INFINITESIMAL_NEG)
        cls.NEGATIVE_INFINITY      = cls.from_raw(cls.RAW_INFINITY_NEG)


def flatten(things, put_them_where=None):
    """
    Flatten a nested container into a list.

    THANKS:  List nested irregularly, http://stackoverflow.com/q/2158395/673991
    THANKS:  List nested exactly 2 levels, http://stackoverflow.com/a/40252152/673991
    """
    # TODO:  Unit test.  Or get rid of it?  Or use it in word.LexMySQL._super_parse()?
    # TODO:  Make a version with no recursion and full yield pass-through.
    if put_them_where is None:
        put_them_where = []
    for thing in things:
        # TODO:  Use is_iterable(), now in word.py.
        try:
            0 in thing
        except TypeError:
            put_them_where.append(thing)
        else:
            flatten(thing, put_them_where)
    return put_them_where
assert [1,2,3,4,'five',6,7,8] == list(flatten([1,(2,[3,(4,'five'),6],7),8]))


# noinspection PyProtectedMember
Number._internal_setup()
assert Number.NAN.raw == Number.RAW_NAN


# Set Logic
# ---------
def sets_exclusive(*sets):
    """Are these sets mutually exclusive?  Is every member unique?"""
    for i in six.moves.range(len(sets)):
        for j in six.moves.range(i):
            if sets[i].intersection(sets[j]):
                return False
    return True
assert True == sets_exclusive({1,2,3}, {4,5,6})
assert False == sets_exclusive({1,2,3}, {3,4,5})


def union_of_distinct_sets(*sets):
    """Return the union of these sets.  Assert there are no overlapping members."""
    assert sets_exclusive(*sets), "Sets not mutually exclusive:  %s" % repr(sets)
    return set.union(*sets)
assert {1,2,3,4,5,6} == union_of_distinct_sets({1,2,3}, {4,5,6})


class ZoneSet(object):
    """Sets of Zones, for categorizing Numbers."""
    # TODO:  Venn Diagram or table or something.
    # TODO:  is_x() routine for each zone set X, e.g. is_reasonable()

    ALL = {
        Zone.TRANSFINITE,
        Zone.LUDICROUS_LARGE,
        Zone.POSITIVE,
        Zone.FRACTIONAL,
        Zone.LUDICROUS_SMALL,
        Zone.INFINITESIMAL,
        Zone.ZERO,
        Zone.INFINITESIMAL_NEG,
        Zone.LUDICROUS_SMALL_NEG,
        Zone.FRACTIONAL_NEG,
        Zone.NEGATIVE,
        Zone.LUDICROUS_LARGE_NEG,
        Zone.TRANSFINITE_NEG,
        Zone.NAN,
    }
    REASONABLE = {
        Zone.POSITIVE,
        Zone.FRACTIONAL,
        Zone.ZERO,
        Zone.FRACTIONAL_NEG,
        Zone.NEGATIVE,
    }
    LUDICROUS = {
        Zone.LUDICROUS_LARGE,
        Zone.LUDICROUS_SMALL,
        Zone.LUDICROUS_SMALL_NEG,
        Zone.LUDICROUS_LARGE_NEG,
    }
    NONFINITE = {
        Zone.TRANSFINITE,
        Zone.INFINITESIMAL,
        Zone.INFINITESIMAL_NEG,
        Zone.TRANSFINITE_NEG,
    }
    FINITE = union_of_distinct_sets(
        LUDICROUS,
        REASONABLE,
    )
    UNREASONABLE = union_of_distinct_sets(
        LUDICROUS,
        NONFINITE,
    )

    POSITIVE = {
        Zone.TRANSFINITE,
        Zone.LUDICROUS_LARGE,
        Zone.POSITIVE,
        Zone.FRACTIONAL,
        Zone.LUDICROUS_SMALL,
        Zone.INFINITESIMAL,
    }
    NEGATIVE = {
        Zone.INFINITESIMAL_NEG,
        Zone.LUDICROUS_SMALL_NEG,
        Zone.FRACTIONAL_NEG,
        Zone.NEGATIVE,
        Zone.LUDICROUS_LARGE_NEG,
        Zone.TRANSFINITE_NEG,
    }
    NONZERO = union_of_distinct_sets(
        POSITIVE,
        NEGATIVE,
    )
    ZERO = {
        Zone.ZERO
    }

    ESSENTIALLY_POSITIVE_ZERO = {
        Zone.LUDICROUS_SMALL,
        Zone.INFINITESIMAL,
    }
    ESSENTIALLY_NEGATIVE_ZERO = {
        Zone.INFINITESIMAL_NEG,
        Zone.LUDICROUS_SMALL_NEG,
    }
    ESSENTIALLY_NONNEGATIVE_ZERO = union_of_distinct_sets(
        ESSENTIALLY_POSITIVE_ZERO,
        ZERO,
    )
    ESSENTIALLY_ZERO = union_of_distinct_sets(
        ESSENTIALLY_NONNEGATIVE_ZERO,
        ESSENTIALLY_NEGATIVE_ZERO,
    )
    REASONABLY_POSITIVE = {
        Zone.POSITIVE,
        Zone.FRACTIONAL,
    }
    REASONABLY_NEGATIVE = {
        Zone.FRACTIONAL_NEG,
        Zone.NEGATIVE,
    }
    REASONABLY_NONZERO = union_of_distinct_sets(
        REASONABLY_POSITIVE,
        REASONABLY_NEGATIVE,
    )
    UNREASONABLY_BIG = {
        Zone.TRANSFINITE,
        Zone.LUDICROUS_LARGE,
        Zone.LUDICROUS_LARGE_NEG,
        Zone.TRANSFINITE_NEG,
    }

    # TODO:  Maybe REASONABLY_ZERO  should include      infinitesimals and ludicrously small and zero
    #          and ESSENTIALLY_ZERO should include just infinitesimals                       and zero
    # Except then REASONABLY_ZERO overlaps UNREASONABLE (the ludicrously small).
    # Confusing because then epsilon is both reasonable and unreasonable?
    # (That's why the term ESSENTIALLY was introduced, because it's distinct from REASONABLY.)
    # If not sufficiently confusing, we could also define
    # a REASONABLY_INFINITE set as ludicrously large plus transfinite.
    # And ESSENTIALLY_INFINITE as just +/- transfinite.
    # The same as a TRANSFINITE set would be.
    # (But not NONFINITE, as that includes infinitesimals.)

    WHOLE_NO = {
        Zone.FRACTIONAL,
        Zone.LUDICROUS_SMALL,
        Zone.INFINITESIMAL,
        Zone.INFINITESIMAL_NEG,
        Zone.LUDICROUS_SMALL_NEG,
        Zone.FRACTIONAL_NEG,
    }
    WHOLE_YES = {
        Zone.ZERO,
    }
    WHOLE_MAYBE = {
        Zone.LUDICROUS_LARGE,
        Zone.POSITIVE,
        Zone.NEGATIVE,
        Zone.LUDICROUS_LARGE_NEG,
    }
    WHOLE_INDETERMINATE = {
        Zone.TRANSFINITE,
        Zone.TRANSFINITE_NEG,
    }

    MAYBE_PLATEAU = REASONABLY_NONZERO

    NAN = {
        Zone.NAN
    }

    # Sets of Zone Sets
    # -----------------
    # Different ways to slice the pie.
    # Each of these sets are MECE, mutually exclusive and collectively exhaustive.
    # Each is identical to ZoneSet.ALL.
    # For documentation and testing.

    _ALL_BY_REASONABLENESS = union_of_distinct_sets(
        REASONABLE,
        UNREASONABLE,
        NAN,
    )
    _ALL_BY_FINITENESS = union_of_distinct_sets(
        FINITE,
        NONFINITE,
        NAN,
    )
    _ALL_BY_ZERONESS = union_of_distinct_sets(
        NONZERO,
        ZERO,
        NAN,
    )
    _ALL_BY_BIGNESS = union_of_distinct_sets(
        ESSENTIALLY_ZERO,
        REASONABLY_NONZERO,
        UNREASONABLY_BIG,
        NAN,
    )
    _ALL_BY_WHOLENESS = union_of_distinct_sets(
        WHOLE_NO,
        WHOLE_YES,
        WHOLE_MAYBE,
        WHOLE_INDETERMINATE,
        NAN,
    )


class Suffix(object):
    """
    A Number can have suffixes.  Suffixed numbers include, complex, alternate ID spaces, etc.

    Format of a nonempty suffix (uppercase letters represent hexadecimal digits):
        PP...PP _ TT LL 00
    where:
        PP...PP - 0-byte to 250-byte payload
         _ - underscore is a conventional qstring delimiter between payload and type-length-zero
        TT - type code of the suffix, 0x00 to 0xFF or absent
        LL - length, number of bytes, including the type and payload, 0x00 to 0xFA
             but not including the length itself nor the zero-tag (see empty suffix)
        00 - the zero-tag, this indicates presence of the suffix.

    The "empty suffix" is two 00 bytes:
        0000

        That is like saying LL is 00, meaning the type is missing and the payload is empty.
        (It is not the same as type 00, which is otherwise available.)

    The zero-tag is what indicates there is a suffix.
    This is why an unsuffixed number has all its right-end 00-bytes stripped.

    A number can have multiple suffixes.
    If the payload of a suffix is itself a number, suffixes could be nested.

    Instance properties:
        payload - byte string
        type_ - integer 0x00 to 0xFF type code of suffix, or None for the empty suffix
        length_of_payload_plus_type - integer value of length byte, 0 to MAX_PAYLOAD_LENGTH
        raw - the encoded byte string suffix, including payload, type, length, and zero-tag

    Example:
        assert '778899_110400' == Number.Suffix(type_=0x11, payload=b'\x77\x88\x99').qstring()
    """
    # TODO:  Another name for type TT.  Alternatives:
    # CC class (haha no)
    # (Make them both apply by subclassing Suffix, and each subclass assigns its own whatever-its-called?)
    # (Make it a Number?  Every suffix could be a Number plus a Number/Text/empty payload?)

    MAX_PAYLOAD_LENGTH = 250

    class Type(object):
        """The 3rd byte from the right of a Suffix.  (Except the empty suffix 0000 has no type.)"""
        # TODO:  Move to suffix_type.py?  Because it knows about qiki.word.Listing, and much more.
        # TODO:  Formally define valid payload contents for each type (Number(s), utf8 strings, etc.)
        LISTING   = 0x1D   # 'ID' in 1337
        IMAGINARY = 0x69   # 'i' in ASCII (three 0x69 suffixes for i,l,k quaternions, etc.?)
        TEST      = 0x7E   # for unit testing, payload can be anything

    # TODO:  math.stackexchange question:  are quaternions a superset of complex numbers?  Does i===i?
    # SEE:  quaternions from complex, http://math.stackexchange.com/q/1426433/60679
    # SEE:  "k ... same role as ... imaginary", http://math.stackexchange.com/a/1159825/60679
    # SEE:  "...any one of the imaginary components", http://math.stackexchange.com/a/1167326/60679

    def __init__(self, type_=None, payload=None):
        assert isinstance(type_, (int, type(None)))
        self.type_ = type_
        if payload is None:
            self.payload = b''
        elif isinstance(payload, Number):
            self.payload = payload.raw
        elif isinstance(payload, six.binary_type):
            self.payload = payload
        else:
            # TODO:  Support Number.Suffix(suffix)?  As a copy constructor, ala Number(number)
            raise self.PayloadError("Suffix payload cannot be a {}".format(type_name(payload)))
        if self.type_ is None:
            assert self.payload == b''
            # TODO:  Unit test this case?  Suffix(type None, payload not empty)
            self.length_of_payload_plus_type = 0
            self.raw = b'\x00\x00'
        else:
            self.length_of_payload_plus_type = len(self.payload) + 1
            if 0x00 <= self.length_of_payload_plus_type <= self.MAX_PAYLOAD_LENGTH+1:
                self.raw = self.payload + six.binary_type(bytearray((
                    self.type_,
                    self.length_of_payload_plus_type,
                    0x00
                )))
            else:
                raise self.PayloadError("Suffix payload is {} bytes too long.".format(
                    str(len(self.payload) - self.MAX_PAYLOAD_LENGTH))
                )

    def __eq__(self, other):
        try:
            other_type = other.type_
            other_payload = other.payload
        except AttributeError:
            return False
        return self.type_ == other_type and self.payload == other_payload

    def __repr__(self):
        if self.type_ is None:
            return "Suffix()"
        else:
            return "Suffix({type_}, b'{payload}')".format(
                type_=self.type_,
                payload="".join(["\\x{:02x}".format(byte_) for byte_ in self.payload]),
            )

    def __hash__(self):
        return hash(self.raw)

    def qstring(self, underscore=1):
        whole_suffix_in_hex = hex_from_string(self.raw)
        if underscore > 0 and self.payload:
            payload_hex = whole_suffix_in_hex[:-6]
            type_length_00_hex = whole_suffix_in_hex[-6:]
            return payload_hex + '_' + type_length_00_hex
        else:
            return whole_suffix_in_hex

    def payload_number(self):
        return Number.from_raw(self.payload)

    class NoSuchType(Exception):
        """Seek a type that is not there, e.g. Number(1).plus_suffix(0x22).get_suffix(0x33)"""

    class PayloadError(TypeError):
        """Suffix(payload=unexpected_type)"""

    class RawError(ValueError):
        """Unclean distinction between suffix and root, e.g. the crazy length 99 in 0q82_01__9900"""


# Hex
# ---
def hex_from_integer(the_integer):
    """
    Encode a hexadecimal string from an arbitrarily big integer.

    Like hex() but output has:  an even number of digits, no '0x' prefix, no 'L' suffix.
    """
    # THANKS:  Mike Boers code, http://stackoverflow.com/a/777774/673991
    hex_string = hex(the_integer)[2:].rstrip('L')
    if len(hex_string) % 2:
        hex_string = '0' + hex_string
    return hex_string
assert 'ff' == hex_from_integer(255)
assert '0100' == hex_from_integer(256)


def string_from_hex(s):
    """
    Decode a hexadecimal string into an 8-bit binary (base-256) string.

    Raises string_from_hex.Error if s is not an even number of hex digits.
    The string_from_hex.Error exception is a ValueError.  Why a ValueError?
        Pro:  bytearray.fromhex('nonsense') raises a ValueError
        Pro:  int('0xNonsense', 0) raises a ValueError
        Con:  binascii.unhexlify('nonsense') raises a TypeError in Python 2
        Con:  binascii.unhexlify('nonsense') raises a binascii.Error in Python 3

    NOTE:  binascii.unhexlify() is slightly faster than bytearray.fromhex()

    2.7>>>timeit.timeit('bytes(bytearray.fromhex("123456789ABCDEF0"))', number=1000000)
    0.3824402171467758
    2.7>>>timeit.timeit('binascii.unhexlify("123456789ABCDEF0")', number=1000000, setup='import binascii')
    0.30095773581510343

    3.5>>>timeit.timeit('bytes.fromhex("123456789ABCDEF0")', number=1000000)
    0.16179575853203687
    3.5>>>timeit.timeit('binascii.unhexlify("123456789ABCDEF0")', number=1000000, setup='import binascii')
    0.12774858387598442

    Possibly because fromhex is more permissive:  bytearray.fromhex('12 AB')
    """
    assert(isinstance(s, six.string_types))
    try:
        return_value = binascii.unhexlify(s)
    except (
        TypeError,        # binascii.unhexlify('nonsense') in Python 2.
        binascii.Error,   # binascii.unhexlify('nonsense') in Python 3.
    ):
        raise string_from_hex.Error("This is not hexadecimal: " + repr(s))
    assert return_value == bytes(bytearray.fromhex(s))
    return return_value
class _StringFromHexError(ValueError):
    pass
string_from_hex.Error = _StringFromHexError
assert b'\xBE\xEF' == string_from_hex('BEEF')


def hex_from_string(s):
    """Encode an 8-bit binary (base-256) string into a hexadecimal string."""
    assert(isinstance(s, six.binary_type))
    return binascii.hexlify(s).upper().decode()
assert 'BEEF' == hex_from_string(b'\xBE\xEF')


# Math
# ----
def exp256(e):
    """Compute 256**e for nonnegative integer e."""
    assert isinstance(e, six.integer_types)
    assert e >= 0
    return 1 << (e<<3)   # which is the same as 2**(e*8) or (2**8)**e or 256**e
assert 256 == exp256(1)
assert 65536 == exp256(2)


def log256(i):
    """Compute the log base 256 of an integer.  Return the floor integer."""
    assert i > 0
    return_value = (i.bit_length()-1) >> 3
    assert return_value == math.floor(math.log(i, 256)) or i > 2**47, "{0} {1} {2}".format(
        i,
        return_value,
        math.floor(math.log(i, 256))
    )
    assert return_value == len(hex_from_integer(i))//2 - 1
    return return_value
assert 1 == log256(256)
assert 2 == log256(65536)


def shift_leftward(n, nbits):
    """Shift positive left, or negative right.  Same as n * 2**nbits"""
    if nbits < 0:
        return n >> -nbits
    else:
        return n << nbits
assert 64 == shift_leftward(32, 1)
assert 16 == shift_leftward(32, -1)


def floats_really_same(f1,f2):
    """Compare floating point numbers, a little differently.

    Similar to == except:
     1. They ARE the same if both are NAN.
     2. They are NOT the same if one is +0.0 and the other -0.0.

    This is useful for unit testing.
    """
    assert type(f1) is float
    assert type(f2) is float
    if math.isnan(f1) and math.isnan(f2):
        return True
    if math.copysign(1,f1) != math.copysign(1,f2):
        # THANKS:  Comparing with -0.0, http://stackoverflow.com/a/25338224/673991
        return False
    return f1 == f2
assert True == floats_really_same(float('nan'), float('nan'))
assert False == floats_really_same(+0.0, -0.0)


# Padding and Unpadding Strings
# -----------------------------
def left_pad00(the_string, nbytes):
    """Make a string nbytes long by padding '\x00' bytes on the left."""
    assert(isinstance(the_string, six.binary_type))
    return the_string.rjust(nbytes, b'\x00')
assert b'\x00\x00string' == left_pad00(b'string', 8)


def right_strip00(the_string):
    """Remove '\x00' bytes from the right end of a string."""
    assert(isinstance(the_string, six.binary_type))
    return the_string.rstrip(b'\x00')
assert b'string' == right_strip00(b'string\x00\x00')


# Packing and Unpacking Integers
# ------------------------------
def pack_integer(the_integer, nbytes=None):
    """
    Pack an integer into a binary string, which is like a base-256, big-endian string.

    :param the_integer:  an arbitrarily large integer
    :param nbytes:  number of bytes (base-256 digits aka qigits) to output (omit for minimum)
    :return:  an unsigned two's complement string, MSB first

    Caution, there may not be a "sign bit" in the output unless nbytes is large enough.
        assert     b'\xFF' == pack_integer(255)
        assert b'\x00\xFF' == pack_integer(255,2)
        assert     b'\x01' == pack_integer(-255)
        assert b'\xFF\x01' == pack_integer(-255,2)
    Caution, nbytes lower than the minimum may not be enforced, see unit tests.
    """

    if nbytes is None:
        nbytes =  log256(abs(the_integer)) + 1

    if nbytes <= 8 and 0 <= the_integer < 4294967296:
        return struct.pack('>Q', the_integer)[8-nbytes:]  # timeit:  4x as fast as the Mike Boers way
    elif nbytes <= 8 and -2147483648 <= the_integer < 2147483648:
        return struct.pack('>q', the_integer)[8-nbytes:]
    else:
        return pack_big_integer_via_hex(the_integer, nbytes)
        # NOTE:  Pretty sure this could never ever raise string_from_hex.Error
assert b'\x00\xAA' == pack_integer(170,2)
assert b'\xFF\x56' == pack_integer(-170,2)


def pack_big_integer_via_hex(num, nbytes):
    """
    Pack an arbitrarily large integer into a binary string, via hexadecimal encoding.

    Akin to base-256 encode.
    """
    # THANKS:  http://stackoverflow.com/a/777774/673991
    if num >= 0:
        num_twos_complement = num
    else:
        num_twos_complement = num + exp256(nbytes)   # two's complement of big negative integers
    return left_pad00(
        string_from_hex(
            hex_from_integer(
                num_twos_complement
            )
        ),
        nbytes
    )
assert b'\x00\xAA' == pack_big_integer_via_hex(170,2)
assert b'\xFF\x56' == pack_big_integer_via_hex(-170,2)


def unpack_big_integer_by_struct(binary_string):
    """Fast version of unpack_big_integer(), limited to 64 bits."""
    return struct.unpack('>Q', left_pad00(binary_string, 8))[0]
assert 170 == unpack_big_integer_by_struct(b'\x00\xAA')


def unpack_big_integer_by_brute(binary_string):
    """Universal version of unpack_big_integer()."""
    return_value = 0
    for i in six.moves.range(len(binary_string)):
        return_value <<= 8
        return_value |= six.indexbytes(binary_string, i)
    return return_value
assert 170 == unpack_big_integer_by_brute(b'\x00\xAA')


def unpack_big_integer(binary_string):
    """
    Convert a byte string into an integer.

    Akin to a base-256 decode, big-endian.
    """
    if len(binary_string) <= 8:
        return unpack_big_integer_by_struct(binary_string)
        # NOTE:  1.1 to 4 times as fast as unpack_big_integer_by_brute()
    else:
        return unpack_big_integer_by_brute(binary_string)
assert 170 == unpack_big_integer(b'\x00\xAA')


# Inspection
# ----------
def type_name(x):
    """
    Describe (very briefly) what type of object this is.

    THANKS:  http://stackoverflow.com/a/5008854/673991
    """
    the_type_name = type(x).__name__
    if the_type_name == 'instance':
        return x.__class__.__name__
    return the_type_name
assert 'int' == type_name(3)
assert 'list' == type_name([])
assert 'Number' == type_name(Number.ZERO)
assert 'function' == type_name(type_name)


# TODO:  Ludicrous Numbers
# TODO:  Transfinite Numbers
# TODO:  Floating Point could be an add-on?  Standard is int?
#     Or nothing but raw, qex, qan, zones, and add-on int!?
# TODO:  Rational Suffix, e.g. 0q81FF_02___8264_71_0500 for precisely 0.01
#     (0x71 = 'q' for the rational quotient)
#     would be 8 bytes, same as float64
#     versus 0q81FF_028F5C28F5C28F60 for ~0.0100000000000000002, 10 bytes, as close as float gets to 0.01

# TODO:  decimal.Decimal
# TODO:  complex
# TODO:  Numpy types
# SEE:  http://docs.scipy.org/doc/numpy/user/basics.types.html
# TODO:  other Numpy compatibilities?
# TODO:  fractions.Fraction -- rational numbers

# TODO:  Number.inc() native - taking advantage of raw encodings
# TODO:  __neg__ native - taking advantage of two's complement encoding of (non suffixed) qex + qan
#        (and fixing it for unreasonable numbers)
# TODO:  Possibly generate an exception for __neg__ of suffixed number?
# For any math on suffixed numbers??
# TODO:  __add__, __mul__, etc. native
# TODO:  other Number(string)s, e.g. assert 1 == Number('1')

# TODO:  hooks to add features modularly, e.g. suffixes
# TODO:  change % to .format()
# TODO:  change raw from str/bytes to bytearray?
# SEE:  http://ze.phyr.us/bytearray/
# TODO:  raise subclass of built-in exceptions
# TODO:  combine qantissa() and qexponent() into _unpack() that extracts all three pieces
# (qex, qan, qan_length)
# TODO:  _pack() opposite of _unpack() -- and use it in _from_float(), _from_int()
# TODO:  str(Number('0q80')) should be '0'.  str(Number.NAN) should be '0q'
# TODO:  Number.natural() should be int() if whole, float if non-whole.
# Maybe .__str__() should call .natural()

# FIXED:  pi = 0q82_03243F6A8885A3 and pi-5 = 0q7D_FE243F6A8885A3  (BTW pi in hex is 3.243F6A8885A308D3...)
#   Also, e  = 0q82_02B7E151628AED and e-5  = 0q7D_FDB7E151628AED  (BTW e  in hex is 2.B7E151628AED2A6A...)

# TODO:  Term for an unsuffixed Number?
# TODO:  Term for a suffixed Number?
# DONE:  Term for the unsuffixed part of a suffixed number:  "root"
# NOPE:  Name it "Numeraloid?  Identifier?  SuperNumber?  UberNumber?  Umber?
# NOPE:  Number class could be unsuffixed, and derived class could be suffixed?

# DONE:  (littlest deal) subclass numbers.Number.
# DONE:  (little deal) subclass numbers.Complex.
# First made unit tests for each of the operations named in the following TypeError:
#     "Cannot instantiate abstract class Number with abstract methods ..."
# DONE:  __abs__, __complex__, conjugate, __div__, imag,  __mul__, __pos__, __pow____, __rdiv__, real,
# __rmul__, __rpow, __rtruediv__, __truediv__

# TODO:  (big deal) subclass numbers.Integral.  (Includes numbers.Rational and numbers.Real.)
# TypeError: Cannot instantiate abstract class Number with abstract methods __and__, __floordiv__,
# __invert__, __lshift__, __mod__, __or__, __rand__, __rfloordiv__, __rlshift__, __rmod__, __ror__,
# __rrshift__, __rshift__, __rxor__, __trunc__, __xor__

# TODO:  Better object internal representation:  store separate qex, qan, suffixes
# (and synthesize raw on demand)
# perhaps raw == qex + qan + ''.join([suffix.raw for suffix in suffixes])

# TODO:  Number.to_JSON()
# THANKS:  http://stackoverflow.com/q/3768895/673991

# TODO:  mpmath support, http://mpmath.org/
# >>> mpmath.frexp(mpmath.power(mpmath.mpf(2), 65536))
# (mpf('0.5'), 65537)

# TODO:  is_valid() detects (at different severity levels?)
# Or validate() raising a family tree of exceptions:
# 0q82_00FF - as 1 but inside the plateau
# 0q82 as - compact but nonstandard
# 0q8183_01 - sensible as 2**-1000 but really should be ludicrous small encoding (longer qex)
# 0q__7E0100 - suffixed NAN
# 0q80__00 - 00-terminated means it should be suffixed but clearly it is not

# TODO:  Other infinities:
#     Omega
#     Omega + N
#     Aleph-one
#     Complex Infinity
#     Inaccessible Cardinal
#     Ramsey

# TODO:  Other NaNs, e.g. 0q0000_01, 0q0000_02, ...?  Suffixed NaN e.g. 0q__8201_770300?
# There's Quiet NaN and Signaling NaN.
# SEE:  qNaN and sNan, https://en.wikipedia.org/wiki/NaN
# There's reflexive and non-reflexive NaN -- within the Quiet NaNs.
# NaN ala IEEE 754 is non-reflexive, where NaN != NaN
# NaN could be reflexive if NaN == NaN
# Number.NAN resembles Python float('nan')
#     It is non-reflexive.
#     It is a Quiet NaN except for division by zero which is a Signaling NaN.

# TODO:  Lengthed-export.  Package up a Number value in a byte sequence that knows its own length.
# The raw attribute is an unlengthed representation of the number.
# That is to say there is no way to know the length of a string of raw bytes from their content.
# Content carries no reliable indication of its length.  Length must be encoded extrinsically somehow.
# So this unlengthed word.raw attribute may be used as the content for a VARBINARY
# field of a MySQL table, where MySQL manages the length of that field.
# For applications where a stream of bytes must encode its own length, a different
# approach must be used.
# Similar to pickling but more byte-efficient for a Number (and only supports Numbers).

# One approach might be that if the first byte is 80-FE, what follows is the rest of a
# positive integer with no zero stripping. In effect, the first byte is
# the length (not including itself) plus 81 hex.  Values could be:
# 8201 8202 8203 ... 82FF 830100 830101 830102 ... FE01(124 00s) ... FEFF(124 FFs)
#    1    2    3      255    256    257    258     2**992            2**1000-1
# In these cases the lengthed-export has the same bytes as the unlengthed export
# except for the zero-stripping, i.e. multiples of 256, e.g. it's 830100 not 8301 (for 0q83_01 == 256).
# (The no-trailing-00 rule for raw would not apply to lengthed exported integers.)
# (So conversion when importing must strip those 00s.)
# (And so suffixed integers cannot be encoded this way, and must have the length prefix(es).)

# Any number other than nonnegative integers would be lengthed-exported as:  N + raw
# Where N (00 to 7D) is the length of the raw part.  So:
# -1   is 027DFF
# -2   is 027DFE
# -2.5 is 037DFD80
# +2.5 is 03820280

# The lengthed export might be used for exporting a word,
# taking the form of 6 numbers and a (somehow lengthed) utf-8 string.

# Special case 7F represents -1, aka 0q7D_FF aka 0q7E
# Special case 80 represents 0, aka 0q80
# Special case 81 represents 1, aka 0q82_01.
# So the sequence is 7F 80 81 8202 8203 8204 ...
#       representing -1  0  1    2    3    4 ...

# Negative one might be handy as a brief value.
# Though 017E could encode it, as could 027DFF But maybe plain 7F would be great.
# Then 00-7E would encode "other" (nonnegative, not-minus-one numbers)
# Or 00-7D could be lengthed prefixes that are straightforward, and
# 7E could be a special extender value,
# similar to the FF00FFFF... extended (2^n byte) lex in ludicrous numbers.
# There would be 2^n 7E bytes followed by 2^n (the same n) bytes encoding (MSB first) the real length.
# So e.g. a 256 byte raw value would be lengthed as 7E7E0100...(and then 256 bytes same as raw)
# A 65536-byte raw would have a lengthed-prefix of 7E7E7E7E00010000
# But the number of 7E bytes don't have to be a power of 2, they way they do with the qex
#     (Wait, why do the qex extenders have to be 2^n bytes?)
#     (Maybe they don't!)

# So in a way, length bytes 00-7D would be shorthand for 7E00 to 7E7D.
# And                      8202 to FD...(124 FFs) representing integers 2 to 2**992-1
# would be shorthand for 028202 to 7DFD...(124 FFs),
# itself shorthand for 7E028202 to 7E7DFD...(124 FFs)
# theoretically as 7E7E00028202 to 7E7E007DFD...(124 FFs), etc.

# FORMAL DEFINITION:
# The way to look at the lengthed-export version of a Number is that it always conceptually consists of:
#
#     7E-part   length-part   raw-part   00-part
#
# 7E-part is Np bytes of literal 7E.
# length-part (call its value N) is stored in Np bytes representing a big-endian length N
<<<<<<< HEAD
#     So clearly N < 256**Np
#     both 7E-part and length-part may be omitted for an unsuffixed integer -1 to 2**992-1
# raw-part is N bytes, identical to Number.raw
# 00-part consists of 00 bytes.
=======
# raw-part is N bytes, identical to the bytes of Number.raw
# 00-part consists of 00 bytes.  It only appears for unsuffixed integer multiples of 256.
# Example:
#     7E7E

#     the 7E-part may be omitted if length-part (N) is 0 to 7D.
#     So clearly N < 256**Np
#     both 7E-part and length-part may be omitted for an unsuffixed integer 1 to 2**992-1
>>>>>>> cb59a7b4
#     It only exists if 7E-part and length-part are omitted.
#     It pads the qan (the raw-part after its first byte)
#         so that its length equals the qex (first raw byte) minus 81.
#         Except for Number(0) where the raw-part is 80.
#             Then the 00-part is not -1 bytes, it's just empty.
#         And except for Number(-1) where the raw-part is 7F.
#             Then the 00-part is not -2 bytes, it's just empty.
#     So the 00-part is only nonempty (1 or more bytes) for unsuffixed integer multiples of 256
#         up to and including 2**992-256.
#     And it's 2 or more bytes for unsuffixed integer multiples of 256**2, etc.
# 7F is a fabricated alias for 027DFF representing 0q7D_FF aka -1.
# 80 is a fabricated alias for 0180 representing 0q80 aka 0.
# 81 is a fabricated alias for 8201 representing 0q82_01 aka 1.
#     These two weirdo exceptions are the only cases when the raw-part doesn't come from Number.raw.
#     For every other Number, there is a raw-part in its lengthed-export and it's identical to Number.raw.
#     In particular, the raw length N is 0, not first-raw-byte minus 81.
# 00 is a natural alias for Number.NAN  (Length-part=00, other parts omitted or empty.)
#     In this case Number.raw is empty.  So the raw-part is sorta in there, it's just empty.

# Cases with a nonempty 7E-part, i.e. Np > 0:
#     Say the raw-part is 128 bytes (e.g. lots of suffixes, e.g. googolplex approximations)
#         then N is 128 and Np is 1
#     Its lengthed-export would look like this:
#         7E 80 (128-byte raw-part)

# The following indented part is bogus.  I think.  Leaving it around until sure:
#     Notice there is no shorthand for the sliver of integers at the top of the reasonable numbers:
#     0qFE_01 == 2**992 to 0qFE_FF...(124 more FFs) == 2**1000-1
#     The lengthed exports of those would be:
#     7E02FE01 to 7E7E007EFEFF...(124 more FFs)
# Wrong, FE01(plus 124 00s) makes sense for 2**992
# But is there a problem for 2**992+1?  Does that fit?

# This lengthed export is not monotonic.

# This scheme leaves an initial FF free for a future something-or-other.
# Possibly for qiki.word.Text, a utf-8 string, or some other octet-stream.
# Nt bytes of FF, Nt bytes storing a length N (the first byte of which is NOT FF), then the N-byte
# octet-stream.

# What to call it?
#     lengthed export
#     dna
#     freeze-dried
#     p-string
#         "packed"
#         "packet"
#         but it is not a string
#         but p has some symmetry with q
#         but the p-string is really too different from the q-string
#     b or d string would also be symmetrical with q, but it should rather be symmetrical with raw
#     ink
#     What real-world analogy for packaging a word for transport down a stream?
#     stream byte array
#     morse code
#     packet
#         This one is warming.
#         It's understood to have some kind of "header".
#     packetized
#     crated
#     Think of a tardigrade, dessicated.  And reconstituted back to life.
#         but this is not condensing, in fact it is expanding.
#         Unless there WERE some kind of compression going on.  There is the 0q82_01 <==> 0q82 thing.
#         Yeah, -1 and +1 are fewer bytes.
#             0q82_01.packet() == '\x81'
#             0q7D_FF.packet() == '\x7F'
#         But -2 and +0.5 are more bytes.
#             0q7D_FE.packet() == '\x02\x7D\xFE'
#             0q81FF_80.packet() == '\x03\x81\xFF\x80'
#         really it is more like a packetized number
#     pickled?  That term is taken, but something analogous...
#     fermented?
#     distilled??  nah
#     brewed
#     calcified
#     emulsified
#     cauterized
#     mummified
#     individually wrapped
#     shrink wrapped
#     candy coat
#     dragee (jordan almond)
#     sun dried
#     shell (except that verb normally means to remove, so does un-shell mean to ADD a shell??)
#     dehydrated, hydrated (except the dehydrated form is bigger)
#     salted (already used for encryption)
#     plastic, versus organic

# Or maybe this is really similar to pickling.

# The lengthed-export version of a Number might be useful for embedding multiple numbers in a suffix.
# An example of multiple numbers in a suffix might be a "user-defined" type for a suffix
#     where one number identifies the user, and the other has user-defined meaning.
#     Or 3 numbers:  user number, type number, content
#        Oh wait, it can be just type number and content
#        Because the type number can be an idn for a word that itself represents
#            user number and the user's custom-defined type
#            that is, a word
#                [user](define, 'foobar')[system]
#        and another word
#                [user](define, type-number)[foobar]
# This seems complicated and intricate (complicantricate?) but so are consecutive or nested suffixes.
#     (the other alternative for a user-defined type)
# Particularly in the case of user-defined suffix types, we want the syntax to be simple
# so it's easy to use, and economical with bytes, so the 1-byte suffix types are not so greedily sought
# and we can be extremely parsimonious with them, sloughing off many proposals for them to user-defined
# types.
# OMG is this leading to the notion of encoding a WORD inside a NUMBER?!?
#     If it did, the "root" of a Number would correspond to Word.num
#     and Suffix.type would correspond to Word.vrb
#     and Suffix.payload                  Word.obj
#     and Suffix.user/definer             Word.sbj

# NOTE:  The lengthed export is only lengthed from the "left". It cannot be interpreted from the "right".
# That is, if the byte stream is coming in reverse order for some reason,
# the length cannot be reliably determined.
# So if the payload of a suffix has any lengthed-export numbers
# then any other parts must also be lengthed somehow.
# e.g. it's not possible for a payload to contain string + lengthed-exported-number
# unless the string were lengthed (NUL-terminated or preceded by length bytes).

# Whoa!  If we had right-lengthed export in the suffix then most suffixes
# could contain two numbers (besides the zero-tag), type and payload. No need for a length-part!
# I could store these suffix number raw bytes effing backwards!
# All of this crap leads to the idea that Number should store separately:
#     ludicrous-preamble (e.g. FF00FFFF...)
#     qex (itself could store an exponent, but .raw could be the bytes)
#     qan
#     suffixes
#        suffix
#            type - a number (idn of a sentence defining the suffix type)
#            payload - a number that's type-specific (which may be itself suffixed)
#            raw - reversed(payload.lengthed_export) + reversed(type.lengthed_export) + 00

# One super crazy way to have a right-lengthed export of a Number is to store the
# left-lengthed export bytes in reverse order.  I didn't even want to write this idea here
# it's so wild.  Why wild?  Well if one of the Numbers inside a Suffix (type, payload)
# were itself suffixed, then those bytes would be in double-reverse order, i.e. normal.
# It would be very hard to interpret a Suffixed Number looking at the qstring.
# But how would it compare to an existing suffix?
#
# If we did have two directions of lengthed-exports, it would be wild if they could be named
# b-something for the left-lengthed and d-something for right-lengthed.
# Then the strings could be e.g. 0b123456 and 0d563412 (or 563412d0!)
# "boxed" both starts with a b and ends with a d.
# Oh wait, b and d are both valid hex digits, that seems wrong somehow.  Neat how p and q are not.
# s and z are mirrors in almost all fonts and styles.  k and y are kinda rotated versions.<|MERGE_RESOLUTION|>--- conflicted
+++ resolved
@@ -2090,17 +2090,10 @@
 
 # FORMAL DEFINITION:
 # The way to look at the lengthed-export version of a Number is that it always conceptually consists of:
-#
-#     7E-part   length-part   raw-part   00-part
+#     7E-part, length-part, raw-part, 00-part
 #
 # 7E-part is Np bytes of literal 7E.
 # length-part (call its value N) is stored in Np bytes representing a big-endian length N
-<<<<<<< HEAD
-#     So clearly N < 256**Np
-#     both 7E-part and length-part may be omitted for an unsuffixed integer -1 to 2**992-1
-# raw-part is N bytes, identical to Number.raw
-# 00-part consists of 00 bytes.
-=======
 # raw-part is N bytes, identical to the bytes of Number.raw
 # 00-part consists of 00 bytes.  It only appears for unsuffixed integer multiples of 256.
 # Example:
@@ -2109,16 +2102,14 @@
 #     the 7E-part may be omitted if length-part (N) is 0 to 7D.
 #     So clearly N < 256**Np
 #     both 7E-part and length-part may be omitted for an unsuffixed integer 1 to 2**992-1
->>>>>>> cb59a7b4
 #     It only exists if 7E-part and length-part are omitted.
-#     It pads the qan (the raw-part after its first byte)
-#         so that its length equals the qex (first raw byte) minus 81.
+#     It serves to make the total length (of the raw-part after its first byte)
+#         equal to the first raw byte minus 81.
 #         Except for Number(0) where the raw-part is 80.
 #             Then the 00-part is not -1 bytes, it's just empty.
 #         And except for Number(-1) where the raw-part is 7F.
 #             Then the 00-part is not -2 bytes, it's just empty.
-#     So the 00-part is only nonempty (1 or more bytes) for unsuffixed integer multiples of 256
-#         up to and including 2**992-256.
+#     So the 00-part is only nonempty (1 or more bytes) for unsuffixed integer multiples of 256.
 #     And it's 2 or more bytes for unsuffixed integer multiples of 256**2, etc.
 # 7F is a fabricated alias for 027DFF representing 0q7D_FF aka -1.
 # 80 is a fabricated alias for 0180 representing 0q80 aka 0.
@@ -2166,24 +2157,12 @@
 #     stream byte array
 #     morse code
 #     packet
-#         This one is warming.
-#         It's understood to have some kind of "header".
 #     packetized
-#     crated
 #     Think of a tardigrade, dessicated.  And reconstituted back to life.
 #         but this is not condensing, in fact it is expanding.
-#         Unless there WERE some kind of compression going on.  There is the 0q82_01 <==> 0q82 thing.
-#         Yeah, -1 and +1 are fewer bytes.
-#             0q82_01.packet() == '\x81'
-#             0q7D_FF.packet() == '\x7F'
-#         But -2 and +0.5 are more bytes.
-#             0q7D_FE.packet() == '\x02\x7D\xFE'
-#             0q81FF_80.packet() == '\x03\x81\xFF\x80'
 #         really it is more like a packetized number
 #     pickled?  That term is taken, but something analogous...
 #     fermented?
-#     distilled??  nah
-#     brewed
 #     calcified
 #     emulsified
 #     cauterized
@@ -2194,9 +2173,6 @@
 #     dragee (jordan almond)
 #     sun dried
 #     shell (except that verb normally means to remove, so does un-shell mean to ADD a shell??)
-#     dehydrated, hydrated (except the dehydrated form is bigger)
-#     salted (already used for encryption)
-#     plastic, versus organic
 
 # Or maybe this is really similar to pickling.
 
