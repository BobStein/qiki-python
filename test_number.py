--- conflicted
+++ resolved
@@ -3020,9 +3020,6 @@
         self.assertIsInstance(float('nan'), float)
 
 
-<<<<<<< HEAD
-def py23(if2, if3_or_greater):
-=======
 PY2_7_12 = sys.version_info[0:3] >= (2, 7, 12)
 PY3_5_2 = sys.version_info[0:3] >= (3, 5, 2)
 
@@ -3039,8 +3036,7 @@
         else:
             return if3
 
-def py23(if2, if3):
->>>>>>> de0717af
+def py23(if2, if3_or_greater):
     if six.PY2:
         return if2
     else:
